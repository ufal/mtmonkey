--- conflicted
+++ resolved
@@ -34,12 +34,9 @@
                                                config.get('RECASE_PORT'),
                                                config.get('SOURCE_LANG', 'en'),
                                                config.get('TARGET_LANG', 'en'),
-<<<<<<< HEAD
                                                config.get('MORPHODITA_MODEL'),
-                                               config.get('MORPHODITA_INCLUDE_LEMMA') == "true")
-=======
+                                               config.get('MORPHODITA_INCLUDE_LEMMA') == "true",
                                                int(config.get('THREADS', '4')))
->>>>>>> 6c97dd0c
         self._logger = logger
 
     def process_task(self, task):
