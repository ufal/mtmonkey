--- conflicted
+++ resolved
@@ -5,12 +5,9 @@
 import xmlrpclib
 import operator
 import os
-<<<<<<< HEAD
 from util.morphodita import Morphodita
 from util.normalize_english import EnglishNormalizer
-=======
 from util.parallel import parallel_map
->>>>>>> 6c97dd0c
 from util.tokenize import Tokenizer
 from util.detokenize import Detokenizer
 from util.split_sentences import SentenceSplitter
@@ -70,11 +67,7 @@
     and built-in segmentation, tokenization, and detokenization.
     """
 
-<<<<<<< HEAD
-    def __init__(self, translate_port, recase_port, source_lang, target_lang, morphodita_model, morphodita_include_lemma):
-=======
-    def __init__(self, translate_port, recase_port, source_lang, target_lang, threads):
->>>>>>> 6c97dd0c
+    def __init__(self, translate_port, recase_port, source_lang, target_lang, morphodita_model, morphodita_include_lemma, threads):
         """Initialize a MosesTranslator object according to the given 
         configuration settings.
         
