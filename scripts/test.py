--- conflicted
+++ resolved
@@ -15,10 +15,6 @@
 from __future__ import unicode_literals
 import sys
 import getopt
-<<<<<<< HEAD
-#import xmlrpclib
-=======
->>>>>>> 6a1b7d1c
 
 __author__ = "Ondřej Dušek"
 __date__ = "2013"
